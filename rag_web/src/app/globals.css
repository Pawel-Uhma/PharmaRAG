@import "tailwindcss";
@import "../styles/theme.css";

:root {
  --background: var(--bg);
  --foreground: var(--text);
}

@theme inline {
  --color-background: var(--background);
  --color-foreground: var(--foreground);
  --font-sans: var(--font-geist-sans);
  --font-mono: var(--font-geist-mono);
}

html, body { 
  height: 100%; 
  margin: 0;
  padding: 0;
  overflow: hidden; /* Prevent scrolling on html/body */
}

/* Mobile-specific styles */
@media (max-width: 640px) {
  html, body {
    overflow: hidden; /* Consistent with main styles */
    /* Prevent zoom on mobile devices only */
    touch-action: manipulation;
    -webkit-touch-callout: none;
    -webkit-text-size-adjust: 100%;
    text-size-adjust: 100%;
  }
  
  /* Ensure touch targets are at least 44px */
  button, input, textarea, select {
    min-height: 44px;
    /* Prevent zoom on focus - mobile only */
    font-size: 16px;
  }
  
  /* Improve text readability on mobile */
  body {
    -webkit-text-size-adjust: 100%;
    text-size-adjust: 100%;
  }
  
  /* Prevent zoom on input focus - mobile only */
  input, textarea, select {
    font-size: 16px !important;
    transform: scale(1);
  }
}

<<<<<<< HEAD
/* Apply scaling to main app container but prevent overflow */
=======
/* Apply scaling to main app container instead of body to avoid layout issues */
>>>>>>> 6a59beb1
.app-container {
  transform: scale(0.67);
  transform-origin: top left;
  width: 149.25%; /* Compensate for scale reduction (100% / 0.67) */
  height: 149.25%; /* Compensate for scale reduction (100% / 0.67) */
<<<<<<< HEAD
  overflow: hidden;
=======
>>>>>>> 6a59beb1
}
/* Custom scrollbar */
::-webkit-scrollbar {
  width: 8px;
  height: 8px;
}

::-webkit-scrollbar-track {
  background: var(--bg-elev);
}

::-webkit-scrollbar-thumb {
  background: var(--accent);
  border-radius: 4px;
}

::-webkit-scrollbar-thumb:hover {
  background: var(--accent-light);
}

/* Ensure proper flex behavior */
.flex-1 {
  flex: 1 1 0%;
}

.min-h-0 {
  min-height: 0;
}

/* Prevent text selection on non-interactive elements */
.no-select {
  -webkit-user-select: none;
  -moz-user-select: none;
  -ms-user-select: none;
  user-select: none;
}
/* Tablet scaling for app container */
@media (min-width: 641px) and (max-width: 1024px) {
  .app-container {
    transform: scale(0.6);
<<<<<<< HEAD
    transform-origin: top left;
    width: 166.67%; /* Compensate for scale reduction (100% / 0.6) */
    height: 166.67%; /* Compensate for scale reduction (100% / 0.6) */
    overflow: hidden;
=======
    width: 166.67%; /* Compensate for scale reduction (100% / 0.6) */
    height: 166.67%; /* Compensate for scale reduction (100% / 0.6) */
>>>>>>> 6a59beb1
  }
}
/* Mobile-specific zoom prevention */
 @media (max-width: 768px) {
  * {
    -webkit-tap-highlight-color: transparent;
  }
  
  /* Prevent zoom on form elements - mobile only */
  input[type="text"],
  input[type="email"],
  input[type="password"],
  input[type="search"],
  textarea {
    font-size: 16px !important;
  }
  
  html {
    -webkit-text-size-adjust: 100%;
    -ms-text-size-adjust: 100%;
    text-size-adjust: 100%;
  }
} 
<|MERGE_RESOLUTION|>--- conflicted
+++ resolved
@@ -51,20 +51,13 @@
   }
 }
 
-<<<<<<< HEAD
 /* Apply scaling to main app container but prevent overflow */
-=======
-/* Apply scaling to main app container instead of body to avoid layout issues */
->>>>>>> 6a59beb1
 .app-container {
   transform: scale(0.67);
   transform-origin: top left;
   width: 149.25%; /* Compensate for scale reduction (100% / 0.67) */
   height: 149.25%; /* Compensate for scale reduction (100% / 0.67) */
-<<<<<<< HEAD
   overflow: hidden;
-=======
->>>>>>> 6a59beb1
 }
 /* Custom scrollbar */
 ::-webkit-scrollbar {
@@ -105,18 +98,14 @@
 @media (min-width: 641px) and (max-width: 1024px) {
   .app-container {
     transform: scale(0.6);
-<<<<<<< HEAD
     transform-origin: top left;
     width: 166.67%; /* Compensate for scale reduction (100% / 0.6) */
     height: 166.67%; /* Compensate for scale reduction (100% / 0.6) */
     overflow: hidden;
-=======
-    width: 166.67%; /* Compensate for scale reduction (100% / 0.6) */
-    height: 166.67%; /* Compensate for scale reduction (100% / 0.6) */
->>>>>>> 6a59beb1
   }
 }
 /* Mobile-specific zoom prevention */
+ @media (max-width: 768px) {
  @media (max-width: 768px) {
   * {
     -webkit-tap-highlight-color: transparent;
@@ -137,3 +126,5 @@
     text-size-adjust: 100%;
   }
 } 
+
+} 
